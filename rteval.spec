%{!?python_sitelib: %define python_sitelib %(%{__python} -c "from distutils.sysconfig import get_python_lib; print get_python_lib()")}
%{!?python_ver: %define python_ver %(%{__python} -c "import sys ; print sys.version[:3]")}

Name:		rteval
Version:	1.12
Release:	2%{?dist}
Summary:	Utility to evaluate system suitability for RT Linux

Group:		Development/Tools
License:	GPLv2
URL:		http://git.kernel.org/?p=linux/kernel/git/clrkwllms/rteval.git
Source0:	rteval-%{version}.tar.bz2
BuildRoot:	%{_tmppath}/%{name}-%{version}-%{release}-root-%(%{__id_u} -n)

BuildRequires:	python
Requires:	python
Requires:	python-schedutils python-ethtool libxslt-python >= 1.1.17
Requires:	python-dmidecode >= 3.10
Requires:	rt-tests >= 0.29
Requires:	rteval-loads
BuildArch:	noarch
Obsoletes:	rteval <= 1.7

%description
The rteval script is a utility for measuring various aspects of 
realtime behavior on a system under load. The script unpacks the
hackbench and kernel source, builds hackbench and then goes into a
loop, running hackbench and compiling a kernel tree. During that loop
the cyclictest program is run to measure event response time. After
the run time completes, a statistical analysis of the event response
times is done and printed to the screen.

%prep
%setup -q

# version sanity check (make sure specfile and rteval.py match)
srcver=$(awk '/version =/ { print $3; }' rteval/rteval.py | sed -e 's/"\(.*\)"/\1/')
if [ $srcver != %{version} ]; then
   printf "\n***\n*** rteval spec file version do not match the rteval/rteval.py version\n***\n\n"
   exit -1
fi

%build


%install
rm -rf ${RPM_BUILD_ROOT}
mkdir -p ${RPM_BUILD_ROOT}
make DESTDIR=${RPM_BUILD_ROOT} install_rteval
mkdir -p ${RPM_BUILD_ROOT}/usr/bin
# note that python_sitelib has a leading slash...
ln -s ../..%{python_sitelib}/rteval/rteval.py ${RPM_BUILD_ROOT}/usr/bin/rteval


%clean
rm -rf $RPM_BUILD_ROOT

%files
%defattr(-,root,root,-)
%if "%{python_ver}" >= "2.5"
%{python_sitelib}/*.egg-info
%endif

%dir %{_datadir}/%{name}

%doc COPYING
%{_mandir}/man8/rteval.8*
%{_datadir}/%{name}/rteval_*.xsl
%config(noreplace) %{_sysconfdir}/rteval.conf
%{python_sitelib}/rteval/
/usr/bin/rteval

%changelog
<<<<<<< HEAD
* Sat Nov 28 2009 Clark Williams <williams@redhat.com> - 1.12-2
- fixed Makefile and specfile to include and install the
  rteval/rteval_histogram_raw.py source file for gaining
  raw access to histogram data
=======
* Thu Dec  3 2009 David Sommerseth <davids@redhat.com> - 1.12-2
- Removed xmlrpc package during merge against master_ipv4 branch
>>>>>>> 075cc442

* Wed Nov 25 2009 Clark Williams <williams@redhat.com> - 1.12-1
- fix incorrect reporting of measurement thread priorities

* Mon Nov 16 2009 Clark Williams <williams@redhat.com> - 1.11-5
- ensure that no double-slashes ("//") appear in the symlink
  path for /usr/bin/rteval (problem with rpmdiff)

* Tue Nov 10 2009 Clark Williams <williams@redhat.com> - 1.11-4
- changed symlink back to install and tracked by %files

* Mon Nov  9 2009 Clark Williams <williams@redhat.com> - 1.11-3
- changed symlink generation from %post to %posttrans

* Mon Nov  9 2009 Clark Williams <williams@redhat.com> - 1.11-2
- fixed incorrect dependency for libxslt

* Fri Nov  6 2009 Clark Williams <williams@redhat.com> - 1.11-1
- added base OS info to XML file and XSL report
- created new package rteval-loads for the load source code

* Wed Nov  4 2009 Clark Williams <williams@redhat.com> - 1.10-1
- added config file section for cyclictest and two settable
  parameters, buckets and interval

* Thu Oct 29 2009 Clark Williams <williams@redhat.com> - 1.9-1
- merged davids updates:
	-H option (raw histogram data)
	cleaned up xsl files
	fixed cpu sorting

* Mon Oct 26 2009 David Sommerseth <davids@redhat.com> - 1.8-3
- Fixed rpmlint complaints

* Mon Oct 26 2009 David Sommerseth <davids@redhat.com> - 1.8-2
- Added xmlrpc package, containing the XML-RPC mod_python modules

* Tue Oct 20 2009 Clark Williams <williams@redhat.com> - 1.8-1
- split kcompile and hackbench into sub-packages
- reworked Makefile (and specfile) install/uninstall logic
- fixed sysreport incorrect plugin option
- catch failure when running on root-squashed NFS

* Tue Oct 13 2009 Clark Williams <williams@redhat.com> - 1.7-1
- added kthread status to xml file
- merged davids changes for option processing and additions
  to xml summary

* Tue Oct 13 2009 Clark Williams <williams@redhat.com> - 1.6-1
- changed stat calculation to loop less
- added methods to grab service and kthread status

* Mon Oct 12 2009 Clark Williams <williams@redhat.com> - 1.5-1
- changed cyclictest to use less memory when doing statisics
  calculations
- updated debug output to use module name prefixes 
- changed option processing to only process config file once

* Fri Oct  9 2009 Clark Williams <williams@redhat.com> - 1.4-1
- changed cyclictest to use histogram rather than sample array
- calcuated statistics directly from histogram
- changed sample interval to 100us
- added -a (affinity) argument to force cpu affinity for
  measurement threads

* Thu Sep 24 2009 David Sommerseth <davids@redhat.com> - 1.3-3
- Cleaned up the spec file and made rpmlint happy

* Wed Sep 23 2009 David Sommerseth <davids@redhat.com> - 1.3-2
- Removed version number from /usr/share/rteval path

* Tue Sep 22 2009 Clark Williams <williams@redhat.com> - 1.3-1
- changes from davids:
  * changed report code to sort by processor id
  * added report submission retry logic
  * added emailer class

* Fri Sep 18 2009 Clark Williams <williams@redhat.com> - 1.2-1
- added config file handling for modifying load behavior and
  setting defaults
- added units in report per IBM request

* Wed Aug 26 2009 Clark Williams <williams@redhat.com> - 1.1-2
- missed a version change in rteval/rteval.py

* Wed Aug 26 2009 Clark Williams <williams@redhat.com> - 1.1-1
- modified cyclictest.py to start cyclictest threads with a
  'distance' of zero, meaning they all have the same measurement
  interval

* Tue Aug 25 2009 Clark Williams <williams@redhat.com> - 1.0-1
- merged davids XMLRPC fixes
- fixed --workdir option
- verion bump to 1.0

* Thu Aug 13 2009 Clark Williams <williams@redhat.com> - 0.9-2
- fixed problem with incorrect version in rteval.py

* Tue Aug  4 2009 Clark Williams <williams@redhat.com> - 0.9-1
- merged dsommers XMLRPC and database changes
- Specify minimum python-dmidecode version, which got native XML support
- Added rteval_dmi.xsl
- Fixed permission issues in /usr/share/rteval-x.xx

* Wed Jul 22 2009 Clark Williams <williams@redhat.com> - 0.8-1
- added code to capture clocksource info
- added code to copy dmesg info to report directory
- added code to display clocksource info in report
- added --summarize option to display summary of existing report
- added helpfile target to Makefile

* Tue Mar 26 2009 Clark Williams <williams@torg> - 0.7-1
- added require for python-schedutils to specfile
- added default for cyclictest output file
- added help parameter to option parser data
- renamed xml output file to summary.xml
- added routine to create tarfile of result files

* Wed Mar 18 2009 Clark Williams <williams@torg> - 0.6-6
- added code to handle binary data coming from DMI tables

* Wed Mar 18 2009 Clark Williams <williams@torg> - 0.6-5
- fixed logic for locating XSL template (williams)
- fixed another stupid typo in specfile (williams)

* Wed Mar 18 2009 Clark Williams <williams@torg> - 0.6-4
- fixed specfile to install rteval_text.xsl in /usr/share directory

* Wed Mar 18 2009 Clark Williams <williams@torg> - 0.6-3
- added Requires for libxslt-python (williams)
- fixed race condition in xmlout constructor/destructor (williams)

* Wed Mar 18 2009 Clark Williams <williams@torg> - 0.6-2
- added Requires for libxslt (williams)
- fixed stupid typo in rteval/rteval.py (williams)

* Wed Mar 18 2009 Clark Williams <williams@torg> - 0.6-1
- added xml output logic (williams, dsommers)
- added xlst template for report generator (dsommers)
- added dmi/smbios output to report (williams)
- added __del__ method to hackbench to cleanup after run (williams)
- modified to always keep run data (williams)

* Fri Feb 20 2009 Clark Williams <williams@torg> - 0.5-1
- fixed tab/space mix problem
- added report path line to report

* Fri Feb 20 2009 Clark Williams <williams@torg> - 0.4-1
- reworked report output
- handle keyboard interrupt better
- removed duration mismatch between rteval and cyclictest

* Mon Feb  2 2009 Clark Williams <williams@torg> - 0.3-1
- initial checkin<|MERGE_RESOLUTION|>--- conflicted
+++ resolved
@@ -71,15 +71,11 @@
 /usr/bin/rteval
 
 %changelog
-<<<<<<< HEAD
-* Sat Nov 28 2009 Clark Williams <williams@redhat.com> - 1.12-2
+* Thu Dec  3 2009 David Sommerseth <davids@redhat.com> - 1.12-2
 - fixed Makefile and specfile to include and install the
   rteval/rteval_histogram_raw.py source file for gaining
   raw access to histogram data
-=======
-* Thu Dec  3 2009 David Sommerseth <davids@redhat.com> - 1.12-2
 - Removed xmlrpc package during merge against master_ipv4 branch
->>>>>>> 075cc442
 
 * Wed Nov 25 2009 Clark Williams <williams@redhat.com> - 1.12-1
 - fix incorrect reporting of measurement thread priorities
