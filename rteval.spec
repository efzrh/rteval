%{!?python_sitelib: %define python_sitelib %(%{__python} -c "from distutils.sysconfig import get_python_lib; print get_python_lib()")}
%{!?python_ver: %define python_ver %(%{__python} -c "import sys ; print sys.version[:3]")}


Name:		rteval
<<<<<<< HEAD
Version:	0.7
Release:	3%{?dist}
=======
Version:	0.8
Release:	1%{?dist}
>>>>>>> d9ba23fe
Summary:	utility to evaluate system suitability for RT Linux

Group:		System/Utilities
License:	GPL
Source0:	rteval-%{version}.tar.bz2
Source1:	linux-2.6.26.1.tar.bz2
Source2:	hackbench.tar.bz2
BuildRoot:	%{_tmppath}/%{name}-%{version}-%{release}-root-%(%{__id_u} -n)

Requires:	python gcc binutils make libxslt libxslt-python
Requires:	python-schedutils
Requires:	python-dmidecode >= 3.10
Requires: 	rt-tests >= 0.29
BuildArch: 	noarch

%description
The rteval script is a utility for measuring various aspects of 
realtime behavior on a system under load. The script unpacks the
hackbench and kernel source, builds hackbench and then goes into a
loop, running hackbench and compiling a kernel tree. During that loop
the cyclictest program is run to measure event response time. After
the run time completes, a statistical analysis of the event response
times is done and printed to the screen.

%prep
%setup -q

%build


%install
rm -rf $RPM_BUILD_ROOT
mkdir -p $RPM_BUILD_ROOT/usr/share/%{name}-%{version}/loadsource
mkdir -p $RPM_BUILD_ROOT/usr/bin
mkdir -p $RPM_BUILD_ROOT/%{python_sitelib}

python setup.py install --root $RPM_BUILD_ROOT
install %{SOURCE1} $RPM_BUILD_ROOT/usr/share/%{name}-%{version}/loadsource
install %{SOURCE2} $RPM_BUILD_ROOT/usr/share/%{name}-%{version}/loadsource
install rteval/rteval_text.xsl $RPM_BUILD_ROOT/usr/share/%{name}-%{version}/rteval_text.xsl
install rteval/rteval_dmi.xsl $RPM_BUILD_ROOT/usr/share/%{name}-%{version}/rteval_dmi.xsl

%clean
rm -rf $RPM_BUILD_ROOT

%post
rm -f /usr/bin/rteval
ln -s %{python_sitelib}/rteval/rteval.py /usr/bin/rteval

%files
%defattr(-,root,root,-)
%attr(0755, root, root) %{python_sitelib}/rteval
%doc
%attr(0644, root, root) /usr/share/%{name}-%{version}/loadsource/*
%attr(0644, root, root) /usr/share/%{name}-%{version}/rteval_text.xsl
%attr(0644, root, root) /usr/share/%{name}-%{version}/rteval_dmi.xsl

%if "%{python_ver}" >= "2.5"
%{python_sitelib}/*.egg-info
%endif

%changelog
* Thu Jul 16 2009 David Sommerseth <davids@redhat.com> - 0.7-3
- Specify minimum python-dmidecode version, which got native XML support

* Tue Jun 16 2009 David Sommerseth <davids@redhat.com> - 0.7-2
- Added rteval_dmi.xsl
- Fixed permission issues in /usr/share/rteval-x.xx

* Tue Mar 26 2009 Clark Williams <williams@torg> - 0.7-1
- added require for python-schedutils to specfile
- added default for cyclictest output file
- added help parameter to option parser data
- renamed xml output file to summary.xml
- added routine to create tarfile of result files

* Wed Mar 18 2009 Clark Williams <williams@torg> - 0.6-6
- added code to handle binary data coming from DMI tables

* Wed Mar 18 2009 Clark Williams <williams@torg> - 0.6-5
- fixed logic for locating XSL template (williams)
- fixed another stupid typo in specfile (williams)

* Wed Mar 18 2009 Clark Williams <williams@torg> - 0.6-4
- fixed specfile to install rteval_text.xsl in /usr/share directory

* Wed Mar 18 2009 Clark Williams <williams@torg> - 0.6-3
- added Requires for libxslt-python (williams)
- fixed race condition in xmlout constructor/destructor (williams)

* Wed Mar 18 2009 Clark Williams <williams@torg> - 0.6-2
- added Requires for libxslt (williams)
- fixed stupid typo in rteval/rteval.py (williams)

* Wed Mar 18 2009 Clark Williams <williams@torg> - 0.6-1
- added xml output logic (williams, dsommers)
- added xlst template for report generator (dsommers)
- added dmi/smbios output to report (williams)
- added __del__ method to hackbench to cleanup after run (williams)
- modified to always keep run data (williams)

* Fri Feb 20 2009 Clark Williams <williams@torg> - 0.5-1
- fixed tab/space mix problem
- added report path line to report

* Fri Feb 20 2009 Clark Williams <williams@torg> - 0.4-1
- reworked report output
- handle keyboard interrupt better
- removed duration mismatch between rteval and cyclictest

* Mon Feb  2 2009 Clark Williams <williams@torg> - 0.3-1
- initial checkin<|MERGE_RESOLUTION|>--- conflicted
+++ resolved
@@ -3,13 +3,8 @@
 
 
 Name:		rteval
-<<<<<<< HEAD
-Version:	0.7
-Release:	3%{?dist}
-=======
 Version:	0.8
 Release:	1%{?dist}
->>>>>>> d9ba23fe
 Summary:	utility to evaluate system suitability for RT Linux
 
 Group:		System/Utilities
