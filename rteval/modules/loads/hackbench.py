
#   hackbench.py - class to manage an instance of hackbench load
#
#   Copyright 2009 - 2013   Clark Williams <williams@redhat.com>
#   Copyright 2009 - 2013   David Sommerseth <davids@redhat.com>
#
#   This program is free software; you can redistribute it and/or modify
#   it under the terms of the GNU General Public License as published by
#   the Free Software Foundation; either version 2 of the License, or
#   (at your option) any later version.
#
#   This program is distributed in the hope that it will be useful,
#   but WITHOUT ANY WARRANTY; without even the implied warranty of
#   MERCHANTABILITY or FITNESS FOR A PARTICULAR PURPOSE.  See the
#   GNU General Public License for more details.
#
#   You should have received a copy of the GNU General Public License along
#   with this program; if not, write to the Free Software Foundation, Inc.,
#   51 Franklin Street, Fifth Floor, Boston, MA 02110-1301 USA.
#
#   For the avoidance of doubt the "preferred form" of this code is one which
#   is in an open unpatent encumbered format. Where cryptographic key signing
#   forms part of the process of creating an executable the information
#   including keys needed to generate an equivalently functional executable
#   are deemed to be part of the source code.
#
""" Load module - run the hackbench program from rt-tests ad a load """

import sys
import os
import os.path
import time
import subprocess
import errno
from signal import SIGKILL
from rteval.modules.loads import CommandLineLoad
from rteval.Log import Log
from rteval.systopology import CpuList, SysTopology

expand_cpulist = CpuList.expand_cpulist

class Hackbench(CommandLineLoad):
    def __init__(self, config, logger):
        self.__cfg = config
        CommandLineLoad.__init__(self, "hackbench", config, logger)

    def _WorkloadSetup(self):
        if self._donotrun:
            return

        # calculate arguments based on input parameters
        (mem, units) = self.memsize
        if units == 'KB':
            mem = mem / (1024.0 * 1024.0)
        elif units == 'MB':
            mem = mem / 1024.0
        elif units == 'TB':
            mem = mem * 1024

        ratio = float(mem) / float(self.num_cpus)
        if ratio < 0.75:
            if self.__cfg.runlowmem:
                self._log(Log.WARN, f"Low memory system ({ratio} GB/core)!")
            else:
                self._log(Log.WARN, f"Low memory system ({ratio} GB/core)! Not running hackbench")
                self._donotrun = True

        sysTop = SysTopology()
        # get the number of nodes
        self.nodes = sysTop.getnodes()

        # get the cpus for each node
        self.cpus = {}
        biggest = 0
        for n in sysTop.getnodes():
            self.cpus[n] = sysTop.getcpus(int(n))
            # if a cpulist was specified, only allow cpus in that list on the node
            if self.cpulist:
                self.cpus[n] = [c for c in self.cpus[n] if str(c) in expand_cpulist(self.cpulist)]

            # track largest number of cpus used on a node
            node_biggest = len(sysTop.getcpus(int(n)))
            if node_biggest > biggest:
                biggest = node_biggest

        # remove nodes with no cpus available for running
        for node, cpus in list(self.cpus.items()):
            if not cpus:
                self.nodes.remove(node)
                self._log(Log.DEBUG, f"node {node} has no available cpus, removing")

        # setup jobs based on the number of cores available per node
        self.jobs = biggest * 3

        # figure out if we can use numactl or have to use taskset
        self.__usenumactl = False
        self.__multinodes = False
        if len(self.nodes) > 1:
            self.__multinodes = True
            self._log(Log.INFO, f"running with multiple nodes ({len(self.nodes)})")
            if os.path.exists('/usr/bin/numactl') and not self.cpulist:
                self.__usenumactl = True
                self._log(Log.INFO, "using numactl for thread affinity")

        self.args = ['hackbench', '-P',
                     '-g', str(self.jobs),
                     '-l', str(self._cfg.setdefault('loops', '1000')),
                     '-s', str(self._cfg.setdefault('datasize', '1000'))
                     ]

    def _WorkloadBuild(self):
        # Nothing to build, so we're basically ready
        self._setReady()


    def _WorkloadPrepare(self):
        self.__nullfp = os.open("/dev/null", os.O_RDWR)
        if self._logging:
            self.__out = self.open_logfile("hackbench.stdout")
            self.__err = self.open_logfile("hackbench.stderr")
        else:
            self.__out = self.__err = self.__nullfp

        self.tasks = {}

        self._log(Log.DEBUG, f"starting loop (jobs: {self.jobs})")

        self.started = False

    def __starton(self, node):
        if self.__multinodes or self.cpulist:
            if self.__usenumactl:
                args = ['numactl', '--cpunodebind', str(node)] + self.args
            else:
                cpulist = ",".join([str(n) for n in self.cpus[node]])
                args = ['taskset', '-c', cpulist] + self.args
        else:
            args = self.args

<<<<<<< HEAD
        self._log(Log.DEBUG, "starting on node node{}: args = {args}")
=======
        self._log(Log.DEBUG, f"starting on node {node}: args = {args}")
>>>>>>> d7e4b9e9
        p = subprocess.Popen(args,
                             stdin=self.__nullfp,
                             stdout=self.__out,
                             stderr=self.__err)
        if not p:
            self._log(Log.DEBUG, f"hackbench failed to start on node {node}")
            raise RuntimeError(f"hackbench failed to start on node {node}")
        return p

    def _WorkloadTask(self):
        if self.shouldStop():
            return

        # just do this once
        if not self.started:
            for n in self.nodes:
                self.tasks[n] = self.__starton(n)
            self.started = True
            return

        for n in self.nodes:
            try:
                if self.tasks[n].poll() is not None:
                    self.tasks[n].wait()
                    self.tasks[n] = self.__starton(n)
            except OSError as e:
                if e.errno != errno.ENOMEM:
                    raise e
                # Exit gracefully without a traceback for out-of-memory errors
                self._log(Log.DEBUG, "ERROR, ENOMEM while trying to launch hackbench")
                print("out-of-memory trying to launch hackbench, exiting")
                sys.exit(-1)


    def WorkloadAlive(self):
        # As hackbench is short-lived, lets pretend it is always alive
        return True


    def _WorkloadCleanup(self):
        if self._donotrun:
            return

        for node in self.nodes:
            if node in self.tasks and self.tasks[node].poll() is None:
                self._log(Log.INFO, f"cleaning up hackbench on node {node}")
                self.tasks[node].send_signal(SIGKILL)
                if self.tasks[node].poll() is None:
                    time.sleep(2)
            self.tasks[node].wait()
            del self.tasks[node]

        os.close(self.__nullfp)
        if self._logging:
            os.close(self.__out)
            del self.__out
            os.close(self.__err)
            del self.__err

        del self.__nullfp



def ModuleParameters():
    return {"jobspercore": {"descr": "Number of working threads per CPU core",
                            "default": 5,
                            "metavar": "NUM"},
            "runlowmem": {"descr": "Run hackbench on machines where low memory is detected",
                            "default": False,
                            "metavar": "True|False"}
            }



def create(config, logger):
    return Hackbench(config, logger)
<|MERGE_RESOLUTION|>--- conflicted
+++ resolved
@@ -137,11 +137,7 @@
         else:
             args = self.args
 
-<<<<<<< HEAD
-        self._log(Log.DEBUG, "starting on node node{}: args = {args}")
-=======
         self._log(Log.DEBUG, f"starting on node {node}: args = {args}")
->>>>>>> d7e4b9e9
         p = subprocess.Popen(args,
                              stdin=self.__nullfp,
                              stdout=self.__out,
