#!/usr/bin/python -tt
#
# rteval  - script for evaluating platform suitability for RT Linux
#
#           This program is used to determine the suitability of
#           a system for use in a Real Time Linux environment.
#           It starts up various system loads and measures event
#           latency while the loads are running. A report is generated
#           to show the latencies encountered during the run.

import sys
import os
import os.path
import time
import threading
import subprocess
import optparse
import tempfile
import statvfs
import shutil
import rtevalclient
from datetime import datetime

sys.pathconf = "."
import load
import hackbench
import kcompile
import cyclictest
import xmlout
import dmi

class RtEval(object):
    def __init__(self):
        self.version = "0.8"
        self.load_modules = (hackbench, kcompile)
        self.keepdata = True
        self.verbose = False
        self.debugging = False
        self.duration = 60.0
        self.interrupted = False
        self.sysreport = False
        self.reportdir = None
        self.reportfile = None
        self.runlatency = True
        self.runsmi = False
        self.runoprofile = False
        self.loads = []
        self.topdir = os.getcwd()
        self.start = datetime.now()
        self.mydir = '/usr/share/rteval-%s' % self.version
        if not os.path.exists(self.mydir):
            self.mydir = os.path.join(self.topdir, "rteval")
        if not os.path.exists(self.mydir):
            raise RuntimeError, "Can't find rteval directory (%s)!" % self.mydir
        self.xslt = os.path.join(self.mydir, "rteval_text.xsl")
        if not os.path.exists(self.xslt):
            raise RuntimeError, "can't find XSL template (%s)!" % self.xslt
        self.loaddir = os.path.join(self.mydir, 'loadsource')
        self.tmpdir = self.find_biggest_tmp()
        self.numcores = self.get_num_cores()
        self.memsize = self.get_memory_size()
        self.get_clocksources()
        self.xml = ''
        self.xmlreport = xmlout.XMLOut('rteval', self.version)
        self.make_report_dir()

    def find_biggest_tmp(self):
        dir = ''
        avail = 0;
        for d in ('/tmp', '/var/tmp', '/usr/tmp'):
            a = os.statvfs(d)[statvfs.F_BAVAIL]
            if a > avail:
                dir = d
                avail = a
                self.debug("using tmp dir: %s\n" % dir)
        return dir


    def get_num_cores(self):
        f = open('/proc/cpuinfo')
        numcores = 0
        for line in f:
            if line.startswith('processor'):
                numcores += 1
        f.close()
        self.debug("counted %d cores\n" % numcores)
        return numcores

    def get_memory_size(self):
        f = open('/proc/meminfo')
        for l in f:
            if l.startswith('MemTotal:'):
                size = int(l.split()[1])
                f.close()
                self.debug("memory size %d\n" % size)
                return size
        raise RuntimeError, "can't find memtotal in /proc/meminfo!"

    def get_clocksources(self):
        path = '/sys/devices/system/clocksource/clocksource0'
        if not os.path.exists(path):
            raise RuntimeError, "Can't find clocksource path in /sys"
        f = open (os.path.join (path, "current_clocksource"))
        self.current_clocksource = f.readline().strip()
        f = open (os.path.join (path, "available_clocksource"))
        self.available_clocksource = f.readline().strip()
        f.close()

    def parse_options(self):
        parser = optparse.OptionParser()
        parser.add_option("-d", "--duration", dest="duration",
                          type="string", default=str(self.duration),
                          help="specify length of test run")
        parser.add_option("-v", "--verbose", dest="verbose",
                          action="store_true", default=False,
                          help="turn on verbose prints")
        parser.add_option("-w", "--workdir", dest="workdir",
                          type="string", default=self.topdir,
                          help="top directory for rteval data")
        parser.add_option("-l", "--loaddir", dest="loaddir",
                          type="string", default=self.loaddir,
                          help="top directory for rteval data")
        parser.add_option("-s", "--sysreport", dest="sysreport",
                          action="store_true", default=False,
                          help='run sysreport to collect system data')
        parser.add_option("-L", '--latency', dest='latency',
                          action="store_true", default=False,
                          help='run latency detector (default)')
        parser.add_option("-S", '--smi', dest='smi',
                          action="store_true", default=False,
                          help='run smi detector (not implemented)')
        parser.add_option("-D", '--debug', dest='debugging',
                          action='store_true', default=False,
                          help='turn on debug prints')
        parser.add_option("-O", '--oprofile', dest='oprofile',
                          action='store_true', default=False,
                          help='run oprofile while running evaluation (not implemented)')
<<<<<<< HEAD
        parser.add_option("-X", '--xmlrpc-submit', dest='xmlrpchost',
                          action='store', default=None,
                          help='Hostname to XML-RPC server to submit reports', metavar='HOST')
=======
        parser.add_option("-Z", '--summarize', dest='summarize',
                          action='store_true', default=False,
                          help='summarize an already existing XML report')
>>>>>>> d9ba23fe

        (options, args) = parser.parse_args()
        if options.duration:
            mult = 1.0
            v = options.duration.lower()
            if v.endswith('s'):
                v = v[:-1]
            elif v.endswith('m'):
                v = v[:-1]
                mult = 60.0
            elif v.endswith('h'):
                v = v[:-1]
                mult = 3600.0
            elif v.endswith('d'):
                v = v[:-1]
                mult = 3600.0 * 24.0
            options.duration = float(v) * mult
        if options.latency == False and options.smi == False:
            options.latency = True
        return (options, args)

    def debug(self, str):
        if self.debugging: print 

    def info(self, str):
        if self.verbose: print str

    def run_sysreport(self):
        import glob
        if os.path.exists('/usr/sbin/sosreport'):
            exe = '/usr/sbin/sosreport'
        elif os.path.exists('/usr/sbin/sysreport'):
            exe = '/usr/sbin/sysreport'
        else:
            raise RuntimeError, "Can't find sosreport/sysreport"

        self.debug("report tool: %s\n" % exe)
        options =  ['-k', 'rpm.rpmvma=off',
                    '--name=rteval', 
                    '--ticket=1234',
                    '--no-progressbar']

        print "Generating SOS report"
        subprocess.call([exe] + options)
        for s in glob.glob('/tmp/s?sreport-rteval-*'):
            shutil.move(s, self.reportdir)
    

    def genxml(self, duration, accum, samples, xslt = None):
        seconds = duration.seconds
        hours = seconds / 3600
        if hours: seconds -= (hours * 3600)
        minutes = seconds / 60
        if minutes: seconds -= (minutes * 60)
        (sys, node, release, ver, machine) = os.uname()

        # Start new XML report
        self.xmlreport.NewReport()

        self.xmlreport.openblock('run_info', {'days': duration.days,
                                 'hours': hours,
                                 'minutes': minutes,
                                 'seconds': seconds})
        self.xmlreport.taggedvalue('date', self.start.strftime('%Y-%m-%d'))
        self.xmlreport.taggedvalue('time', self.start.strftime('%H:%M:%S'))
        self.xmlreport.closeblock()
        self.xmlreport.openblock('uname')
        self.xmlreport.taggedvalue('node', node)
        isrt = 1
        if ver.find(' RT ') == -1:
            isrt = 0
        self.xmlreport.taggedvalue('kernel', release, {'is_RT':isrt})
        self.xmlreport.taggedvalue('arch', machine)
        self.xmlreport.closeblock()

        self.xmlreport.openblock("clocksource")
        self.xmlreport.taggedvalue('current', self.current_clocksource)
        self.xmlreport.taggedvalue('available', self.available_clocksource)
        self.xmlreport.closeblock()
        
        self.xmlreport.openblock('hardware')
        self.xmlreport.taggedvalue('cpu_cores', self.numcores)
        self.xmlreport.taggedvalue('memory_size', self.memsize)
        self.xmlreport.closeblock()


        self.xmlreport.openblock('loads', {'load_average':str(accum / samples)})
        for load in self.loads:
            load.genxml(self.xmlreport)
        self.xmlreport.closeblock()
        self.cyclictest.genxml(self.xmlreport)

        # now generate the dmidecode data for this host
        d = dmi.DMIinfo(self.mydir)
        d.genxml(self.xmlreport)
        
        # Close the report - prepare for return the result
        self.xmlreport.close()

        # Write XML (or write XSLT parsed XML if xslt != None)
        if self.xml != None:
            self.xmlreport.Write(self.xml, xslt)
        else:
            # If no file is set, use stdout
            self.xmlreport.Write("-", xslt) # libxml2 defines a filename as "-" to be stdout


    def report(self):
        "Create a screen report, based on a predefined XSLT template"
        self.xmlreport.Write("-", self.xslt)

    def summarize(self, xmlfile):
        print "loading %s for summarizing" % xmlfile
        self.xmlreport.LoadReport(xmlfile)
        self.xmlreport.Write('-', self.xslt)

    def start_loads(self):
        if len(self.loads) == 0:
            raise RuntimeError, "start_loads: No loads defined!"
        self.info ("starting loads:")
        for l in self.loads:
            l.start()
        # now wait until they're all ready
        self.info("waiting for ready from all loads")
        ready=False
        while not ready:
            busy = 0
            for l in self.loads:
                self.debug("checking load: %s" % l.name)
                if not l.isAlive():
                    raise RuntimeError, "%s died" % l.name
                if not l.isReady():
                    busy += 1
                    self.debug("%s is busy" % l.name)
            if busy:
                time.sleep(1.0)
            else:
                ready = True

    def stop_loads(self):
        if len(self.loads) == 0:
            raise RuntimeError, "stop_loads: No loads defined!"
        self.info("stopping loads: ")
        for l in self.loads:
            self.info("\t%s" % l.name)
            l.stopevent.set()
            l.join(2.0)

    def make_report_dir(self):
        t = self.start
        i = 1
        self.reportdir = os.path.join(self.topdir,
                                      t.strftime("rteval-%Y%m%d-"+str(i)))
        while os.path.exists(self.reportdir):
            i += 1
            self.reportdir = os.path.join(self.topdir,
                                          t.strftime('rteval-%Y%m%d-'+str(i)))
        if not os.path.isdir(self.reportdir): 
            os.mkdir(self.reportdir)
        return self.reportdir

    def get_dmesg(self):
        dpath = "/var/log/dmesg"
        if not os.path.exists(dpath):
            print "dmesg file not found at %s" % dpath
            return
        shutil.copyfile(dpath, os.path.join(self.reportdir, "dmesg"))

    def measure_latency(self):
        builddir = os.path.join(self.tmpdir, 'rteval-build')
        if not os.path.isdir(builddir): os.mkdir(builddir)
        self.reportfile = os.path.join(self.reportdir, "summary.rpt")
        self.xml = os.path.join(self.reportdir, "summary.xml")

        nthreads = 0

        print "setting up loads"
        self.loads = []
        for m in self.load_modules:
            self.loads.append(m.create(builddir, self.loaddir, self.verbose, self.numcores))

        self.info("setting up cyclictest")
        self.cyclictest = cyclictest.Cyclictest(duration=self.duration, debugging=self.debugging)

        try:
            # start the loads
            self.start_loads()
            
            print "started %d loads on %d cores" % (len(self.loads), self.numcores)
            print "Run duration: %d seconds" % self.duration
            
            start = datetime.now()
            
            # start the cyclictest thread
            self.info("starting cyclictest")
            self.cyclictest.start()
            
            # turn loose the loads
            self.info("sending start event to all loads")
            for l in self.loads:
                l.startevent.set()
                nthreads += 1
                
            # open the loadavg /proc entry
            p = open("/proc/loadavg")
            accum = 0.0
            samples = 0

            # wait for time to expire or thread to die
            self.info("waiting for duration (%f)" % self.duration)
            stoptime = (time.time() + self.duration)
            while time.time() <= stoptime:
                time.sleep(1.0)
                if not self.cyclictest.isAlive():
                    raise RuntimeError, "cyclictest thread died!"
                if len(threading.enumerate()) < nthreads:
                    raise RuntimeError, "load thread died!"
                p.seek(0)
                accum += float(p.readline().split()[0])
                samples += 1
                
        finally:
            # stop cyclictest
            self.cyclictest.stopevent.set()
            
            # stop the loads
            self.stop_loads()

        end = datetime.now()
        duration = end - start
        self.genxml(duration, accum, samples)
        self.report()
        if self.sysreport:
            self.run_sysreport()

        # if --xmlrpc-submit | -X was given, send our report to this host
        if self.xmlrpchost:
            if self.xmlrpchost.find(":") < 1:
                url = "http://%s:65432/rteval/API1" % self.xmlrpchost
            else:
                url = "http://%s/rteval/API1" % self.xmlrpchost

            client = rtevalclient.rtevalclient(url)
            print "Submitting report to %s" % url
            client.SendReport(self.xmlreport.GetXMLdocument())


    def tar_results(self):
        if not os.path.isdir(self.reportdir):
            raise RuntimeError, "no such directory: %s" % self.reportdir
        import tarfile
        dirname = os.path.dirname(self.reportdir)
        rptdir = os.path.basename(self.reportdir)
        cwd = os.getcwd()
        os.chdir(dirname)
        try:
            t = tarfile.open(rptdir + ".tar.bz2", "w:bz2")
            t.add(rptdir)
            t.close()
        except:
            os.chdir(cwd)

    def oprofile_setup(self):
        if self.runoprofile == False:
            return
        rel = os.uname()[2]
        vmlinux = os.path.join('/usr/lib/debug/lib/modules', rel)
        if not os.path.exists(vmlinux):
            print "Can't run oprofile. Load kernel-rt-debuginfo packages."
            return
        ret = subprocess.call(['opcontrol', '--init'])
        if ret:
            print "failed to run opcontrol --init! is oprofile installed?"
            return
        ret = subprocess.call(['opcontrol', '--vmlinux=%s' % vmlinux])
        if ret:
            print "opcontrol failed to set vmlinux image: %s" % vmlinux
            return

    def rteval(self):
        (opts, args) = self.parse_options()
        workdir  = opts.workdir
        self.loaddir  = opts.loaddir
        self.verbose  = opts.verbose
        self.debugging = opts.debugging
        self.duration = opts.duration
        self.sysreport = opts.sysreport
        self.xmlrpchost = opts.xmlrpchost

        # if --summarize was specified then just parse the XML, print it and exit
        if opts.summarize:
            if len(args) < 1:
                raise RuntimeError, "Must specify at least one XML file with --summarize!"
            for x in args:
                self.summarize(x)
            sys.exit(0)

        if os.getuid() != 0:
            raise RuntimeError, "Must be root to run evaluator!"

        self.debug('''rteval options: 
        workdir: %s
        loaddir: %s
        verbose: %s
        debugging: %s
        duration: %f
        sysreport: %s''' % (workdir, self.loaddir, self.verbose, 
                            self.debugging, self.duration, self.sysreport))

        if not os.path.isdir(workdir):
            raise RuntimeError, "work directory %d does not exist" % workdir

        if workdir != self.topdir:
            self.topdir = workdir

        if self.runlatency: 
            self.measure_latency()
            self.get_dmesg()
            self.tar_results()
        

if __name__ == '__main__':
    import pwd, grp

    try:
        RtEval().rteval()
    except KeyboardInterrupt:
        sys.exit(0)<|MERGE_RESOLUTION|>--- conflicted
+++ resolved
@@ -135,15 +135,12 @@
         parser.add_option("-O", '--oprofile', dest='oprofile',
                           action='store_true', default=False,
                           help='run oprofile while running evaluation (not implemented)')
-<<<<<<< HEAD
         parser.add_option("-X", '--xmlrpc-submit', dest='xmlrpchost',
                           action='store', default=None,
                           help='Hostname to XML-RPC server to submit reports', metavar='HOST')
-=======
         parser.add_option("-Z", '--summarize', dest='summarize',
                           action='store_true', default=False,
                           help='summarize an already existing XML report')
->>>>>>> d9ba23fe
 
         (options, args) = parser.parse_args()
         if options.duration:
@@ -223,7 +220,7 @@
         self.xmlreport.taggedvalue('current', self.current_clocksource)
         self.xmlreport.taggedvalue('available', self.available_clocksource)
         self.xmlreport.closeblock()
-        
+
         self.xmlreport.openblock('hardware')
         self.xmlreport.taggedvalue('cpu_cores', self.numcores)
         self.xmlreport.taggedvalue('memory_size', self.memsize)
